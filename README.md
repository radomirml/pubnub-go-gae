<<<<<<< HEAD
#PubNub 3.4 client for Go 1.0, 1.1
=======
#PubNub 3.4 client for Go 1.0.3, 1.1
>>>>>>> d7a61c48

###Features
* Supports multiplexing, UUID, SSL, Encryption, Proxy, and godoc support

###Quick Start Video
We've put together a quick HOWTO video here https://vimeo.com/66431136

###Build Instructions Summary
* Built using Eclipse IDE (juno) 
* Install golang plugin for Eclipse
* Use the command go get github.com/pubnub/go to download and install the package
* Run the project
* Look for the application in the "Console" of the Eclipse IDE

In addition to Eclipse, this has also been tested with Go 1.0.3 on Linux using IntelliJ IDEA 12.

###Demo Console App
We've included a demo console app which documents all the functionality of the client, for example:

* Subscribe
* Publish
* Presence
* Detailed History
* Here_Now
* Unsubscribe
* Presence-Unsubscribe
* Time
* Exit<|MERGE_RESOLUTION|>--- conflicted
+++ resolved
@@ -1,8 +1,4 @@
-<<<<<<< HEAD
-#PubNub 3.4 client for Go 1.0, 1.1
-=======
 #PubNub 3.4 client for Go 1.0.3, 1.1
->>>>>>> d7a61c48
 
 ###Features
 * Supports multiplexing, UUID, SSL, Encryption, Proxy, and godoc support
